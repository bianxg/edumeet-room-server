import 'jest';
import MediaService from '../../src/MediaService';
import { Peer } from '../../src/Peer';
import Room from '../../src/Room';
import { Router } from '../../src/media/Router';
import { userRoles } from '../../src/common/authorization';

describe('Room', () => {
	let room1: Room;
	let spyEmit: jest.SpyInstance;
	let spyNotifyPeers: jest.SpyInstance;
	let spyAddPeer: jest.SpyInstance;
	let spyRemovePeer: jest.SpyInstance;
	let spyAddPendingPeer: jest.SpyInstance;
	let spyRemovePendingPeer: jest.SpyInstance;
	let spyAddLobbyPeer: jest.SpyInstance;
	let spyRemoveLobbyPeer: jest.SpyInstance;
	let spyAddRoom: jest.SpyInstance;
	let spyRemoveRoom: jest.SpyInstance;
	const roomId1 = 'testRoom1';
	const roomId2 = 'testRoom2';
	const roomId3 = 'testRoom3';
	const roomName1 = 'testRoomName1';
	const roomName2 = 'testRoomName2';
	const roomName3 = 'testRoomName3';

	beforeEach(() => {
		room1 = new Room({
			id: roomId1,
			mediaService: new MediaService(),
			name: roomName1,
		});

		spyEmit = jest.spyOn(room1, 'emit');
		spyNotifyPeers = jest.spyOn(room1, 'notifyPeers');
		spyAddPeer = jest.spyOn(room1.peers, 'add');
		spyRemovePeer = jest.spyOn(room1.peers, 'remove');
		spyAddPendingPeer = jest.spyOn(room1.pendingPeers, 'add');
		spyRemovePendingPeer = jest.spyOn(room1.pendingPeers, 'remove');
		spyAddLobbyPeer = jest.spyOn(room1.lobbyPeers, 'add');
		spyRemoveLobbyPeer = jest.spyOn(room1.lobbyPeers, 'remove');
		spyAddRoom = jest.spyOn(room1.rooms, 'add');

		spyRemoveRoom = jest.spyOn(room1.rooms, 'remove');
	});

	it('Has correct properties', () => {
		expect(room1).toBeInstanceOf(Room);
		expect(room1.id).toBe(roomId1);
		expect(room1.name).toBe(roomName1);
		expect(room1.sessionId).toBeDefined();
		expect(room1.closed).toBe(false);
		expect(room1.locked).toBe(false);

		expect(room1.routers.length).toBe(0);
		expect(room1.rooms.length).toBe(0);
		expect(room1.pendingPeers.length).toBe(0);
		expect(room1.peers.length).toBe(0);
		expect(room1.lobbyPeers.length).toBe(0);
	});

	it('close()', () => {
		room1.close();
		expect(room1.closed).toBe(true);
		expect(spyEmit).toHaveBeenCalledTimes(1);
	});

	describe('Router', () => {
		let router: Router;
		let spyClose: jest.SpyInstance;
		let spyAdd: jest.SpyInstance;

		beforeEach(() => {
			router = {
				mediaNode: jest.fn(),
				connection: jest.fn(),
				id: jest.fn(),
				rtpCapabilities: jest.fn(),
				appData: {},
				close: jest.fn()
			} as unknown as Router;
			spyClose = jest.spyOn(router, 'close');
			spyAdd = jest.spyOn(room1.routers, 'add');
		});

<<<<<<< HEAD
		// eslint-disable-next-line @typescript-eslint/no-explicit-any
		const spyAllowPeer = jest.spyOn(Room.prototype as any, 'allowPeer');
=======
		it('close() - should close router', () => {
			room1.addRouter(router);
			room1.close();
			expect(spyClose).toHaveBeenCalled();
		});

		it('addRouter() - should have one router', () => {
			expect(room1.routers.length).toBe(0);
			room1.addRouter(router);
			expect(room1.routers.length).toBe(1);
			expect(spyAdd).toHaveBeenCalled();
		});

		it('pushRouter() - should not add same router twice', () => {
			room1.addRouter(router);
			room1['pushRouter'](router);
			expect(spyAdd.mock.calls.length).toBe(1);
		});
>>>>>>> 8beb65ff

	});

	describe('Peers', () => {
		let peer1: Peer;
		let peer2: Peer;

		beforeEach(() => {
			peer1 = new Peer({
				id: 'test',
				roomId: roomId1,
			});
			peer2 = new Peer({
				id: 'test2',
				roomId: roomId1,
			});
		});

		it('close() - remove pending peer', () => {
			room1.addPeer(peer1);
			const spyClose = jest.spyOn(peer1, 'close');

			room1.close();
			expect(spyClose).toHaveBeenCalled();
		});

		it('close() - remove peer', () => {
			room1['joinPeer'](peer1);
			const spyClose = jest.spyOn(peer1, 'close');

			room1.close();
			expect(spyClose).toHaveBeenCalled();
		});

		it('close() - remove lobbyPeer', () => {
			room1['parkPeer'](peer1);
			const spyClose = jest.spyOn(peer1, 'close');

			room1.close();
			expect(spyClose).toHaveBeenCalled();
		});

		it('addPeer()', () => {
			const spyAllowPeer = jest.spyOn(Room.prototype as any, 'allowPeer');

			room1.addPeer(peer1);

			expect(spyAllowPeer).toHaveBeenCalled();
		});

		it('addPeer() - room locked', () => {
			room1.locked = true;

			const spyParkPeer = jest.spyOn(Room.prototype as any, 'parkPeer');

			room1.addPeer(peer1);
			expect(spyParkPeer).toHaveBeenCalled();
		});

		it('addPeer() - room locked, promote peer to admin', () => {
			room1.locked = true;

			const spyPromotePeer = jest.spyOn(Room.prototype as any, 'promotePeer');

			room1.addPeer(peer1);
			peer1.addRole(userRoles.ADMIN);

			expect(spyPromotePeer).toHaveBeenCalled();
		});

		it('allowPeer()', () => {

			const joinMiddleware = room1['joinMiddleware'];
			const initialMediaMiddleware = room1['initialMediaMiddleware'];
			const spyPipeline = jest.spyOn(peer1.pipeline, 'use');
			const spyNotify = jest.spyOn(peer1, 'notify');

			room1['allowPeer'](peer1);

			expect(spyAddPendingPeer).toHaveBeenCalledWith(peer1);

			expect(spyAddPeer).not.toHaveBeenCalled();
			expect(spyAddLobbyPeer).not.toHaveBeenCalled();

			expect(spyRemovePendingPeer).not.toHaveBeenCalled();
			expect(spyRemovePeer).not.toHaveBeenCalled();
			expect(spyRemoveLobbyPeer).not.toHaveBeenCalled();

			expect(room1.pendingPeers.length).toBe(1);
			expect(room1.pendingPeers.items[0]).toBe(peer1);
			expect(room1.peers.length).toBe(0);
			expect(room1.lobbyPeers.length).toBe(0);

			expect(spyPipeline).toHaveBeenCalledWith(initialMediaMiddleware, joinMiddleware);
			expect(spyNotify).toHaveBeenCalled();
		});

<<<<<<< HEAD
		const lobbyPeerMiddleware = room['lobbyPeerMiddleware'];
		// eslint-disable-next-line @typescript-eslint/no-explicit-any
		const spyAllowPeer = jest.spyOn(Room.prototype as any, 'allowPeer');
		const spyPipelineRemove = jest.spyOn(peer.pipeline, 'remove');
=======
		it('parkPeer()', () => {
			const lobbyPeerMiddleware = room1['lobbyPeerMiddleware'];
			const spyPipeline = jest.spyOn(peer1.pipeline, 'use');
			const spyNotify = jest.spyOn(peer1, 'notify');
>>>>>>> 8beb65ff

			room1['parkPeer'](peer1);
			expect(spyAddLobbyPeer).toHaveBeenCalledWith(peer1);

			expect(spyAddPeer).not.toHaveBeenCalled();
			expect(spyAddPendingPeer).not.toHaveBeenCalled();

			expect(spyRemovePendingPeer).not.toHaveBeenCalled();
			expect(spyRemovePeer).not.toHaveBeenCalled();
			expect(spyRemoveLobbyPeer).not.toHaveBeenCalled();

			expect(room1.lobbyPeers.length).toBe(1);
			expect(room1.lobbyPeers.items[0]).toBe(peer1);
			expect(room1.peers.length).toBe(0);
			expect(room1.pendingPeers.length).toBe(0);

			expect(spyPipeline).toHaveBeenCalledWith(lobbyPeerMiddleware);
			expect(spyNotify).toHaveBeenCalled();
		});

		it('joinPeer()', () => {
			const joinMiddleware = room1['joinMiddleware'];
			const peerMiddlewares = room1['peerMiddlewares'];

			const spyPipelineRemove = jest.spyOn(peer1.pipeline, 'remove');
			const spyPipelineUse = jest.spyOn(peer1.pipeline, 'use');

			room1['joinPeer'](peer1);
			expect(spyAddPeer).toHaveBeenCalledWith(peer1);
			expect(spyRemovePendingPeer).toHaveBeenCalled();

			expect(spyAddLobbyPeer).not.toHaveBeenCalled();
			expect(spyAddPendingPeer).not.toHaveBeenCalled();

			expect(spyRemovePeer).not.toHaveBeenCalled();
			expect(spyRemoveLobbyPeer).not.toHaveBeenCalled();

			expect(room1.peers.length).toBe(1);
			expect(room1.peers.items[0]).toBe(peer1);
			expect(room1.lobbyPeers.length).toBe(0);
			expect(room1.pendingPeers.length).toBe(0);

			expect(spyPipelineRemove).toHaveBeenCalledWith(joinMiddleware);
			expect(spyPipelineUse).toHaveBeenCalledWith(...peerMiddlewares);
			expect(spyNotifyPeers).toHaveBeenCalledWith('newPeer', {
				...peer1.peerInfo
			}, peer1);
		});

		it('promotePeer()', () => {
			const lobbyPeerMiddleware = room1['lobbyPeerMiddleware'];
			const spyAllowPeer = jest.spyOn(Room.prototype as any, 'allowPeer');
			const spyPipelineRemove = jest.spyOn(peer1.pipeline, 'remove');

			room1['parkPeer'](peer1);
			room1['promotePeer'](peer1);

			expect(spyRemoveLobbyPeer).toHaveBeenCalled();

			expect(spyAddPeer).not.toHaveBeenCalled();
			expect(spyRemovePeer).not.toHaveBeenCalled();
			expect(spyRemovePendingPeer).not.toHaveBeenCalled();

			expect(room1.pendingPeers.length).toBe(1);
			expect(room1.pendingPeers.items[0]).toBe(peer1);
			expect(room1.lobbyPeers.length).toBe(0);
			expect(room1.peers.length).toBe(0);

			expect(spyPipelineRemove).toHaveBeenCalledWith(lobbyPeerMiddleware);
			expect(spyAllowPeer).toHaveBeenCalled();
			expect(spyNotifyPeers).toHaveBeenCalledWith('lobby:promotedPeer', { peerId: peer1.id }, peer1);
		});

		it('promoteAllPeers()', () => {
			room1['parkPeer'](peer1);
			room1.joinPeer(peer2);

			expect(room1.lobbyPeers.length).toBe(1);
			expect(room1.peers.length).toBe(1);
			room1.promoteAllPeers();

			expect(room1.pendingPeers.length).toBe(1);
		});

		it('removePeer() - pending peer', () => {
			room1['allowPeer'](peer1);
			room1.removePeer(peer1);
			expect(room1.pendingPeers.length).toBe(0);
		});

		it('removePeer() - joined peer', () => {
			room1.joinPeer(peer1);
			room1.removePeer(peer1);
			expect(room1.peers.length).toBe(0);
			expect(spyNotifyPeers).toHaveBeenCalledWith('peerClosed', { peerId: peer1.id }, peer1);
		});

		it('removePeer() - lobby peer', () => {
			room1['parkPeer'](peer1);
			room1.removePeer(peer1);
			expect(room1.peers.length).toBe(0);
			expect(spyNotifyPeers).toHaveBeenCalledWith('lobby:peerClosed', { peerId: peer1.id }, peer1);
		});

		it('removePeer() - last peer leaves', () => {
			room1.joinPeer(peer1);
			room1.removePeer(peer1);
			expect(room1.closed).toBe(true);
		});

		it('removePeer() - peer leaves, peer still there', () => {

			room1['allowPeer'](peer1);
			room1['allowPeer'](peer2);
			room1.removePeer(peer1);
			expect(room1.closed).toBe(false);
			room1.removePeer(peer2);
			expect(room1.closed).toBe(true);
		});

		it('removePeer() - peer leaves, have pending peer', () => {
			const pendingPeer = new Peer({
				id: 'test2',
				roomId: roomId1,
			});

			room1.joinPeer(pendingPeer);
			room1['allowPeer'](peer1);
			room1.removePeer(peer1);
			expect(room1.closed).toBe(false);
		});

		it('removePeer() - peer leaves, peer in lobby', () => {
			const lobbyPeer = new Peer({
				id: 'test2',
				roomId: roomId1,
			});

			room1.joinPeer(peer1);
			room1['parkPeer'](lobbyPeer);
			room1.removePeer(peer1);
			expect(room1.closed).toBe(false);
		});

		it('removePeer() - peer leaves, peer in lobby', () => {
			const lobbyPeer = new Peer({
				id: 'test2',
				roomId: roomId1,
			});

			room1.joinPeer(peer1);
			room1['parkPeer'](lobbyPeer);
			room1.removePeer(peer1);
			expect(room1.closed).toBe(false);
		});

		it('getPeers() - joined peers', () => {
			const peer2 = new Peer({
				id: 'test2',
				roomId: roomId1,
			});

			room1.joinPeer(peer1);
			room1.joinPeer(peer2);
			expect(room1.getPeers()).toEqual([ peer1, peer2 ]);
		});

		it('getPeers() - exclude peer', () => {

			room1.joinPeer(peer1);
			room1.joinPeer(peer2);
			expect(room1.getPeers(peer1)).toEqual([ peer2 ]);
		});

		it('getPeers() - lobby peers', () => {
			room1.joinPeer(peer1);
			room1['parkPeer'](peer2);
			expect(room1.getPeers()).toEqual([ peer1 ]);
		});

		it('getPeers() - pending peers', () => {
			room1.joinPeer(peer1);
			room1['allowPeer'](peer2);
			expect(room1.getPeers()).toEqual([ peer1 ]);
		});

		it('notifyPeers() - all peers', () => {
			room1.joinPeer(peer1);
			room1.joinPeer(peer2);

			const spyNotify1 = jest.spyOn(peer1, 'notify');
			const spyNotify2 = jest.spyOn(peer2, 'notify');

			expect(room1.peers.length).toBe(2);

			room1.notifyPeers('test', { test: 'test' });

			expect(spyNotify1).toHaveBeenCalledWith({
				method: 'test',
				data: { test: 'test' },
			});
			expect(spyNotify2).toHaveBeenCalledWith({
				method: 'test',
				data: { test: 'test' },
			});
		});

		it('notifyPeers() - exclude peer', () => {
			room1.joinPeer(peer1);
			room1.joinPeer(peer2);

			const spyNotify1 = jest.spyOn(peer1, 'notify');
			const spyNotify2 = jest.spyOn(peer2, 'notify');

			room1.notifyPeers('test', { test: 'test' }, peer1);

			expect(spyNotify1).not.toHaveBeenCalled();
			expect(spyNotify2).toHaveBeenCalledWith({
				method: 'test',
				data: { test: 'test' },
			});
		});
	});

	describe('Multiple rooms', () => {
		let room2: Room;
		let room3: Room;

		beforeEach(() => {
			room2 = new Room({
				id: roomId2,
				mediaService: new MediaService(),
				name: roomName2,
			});
			room3 = new Room({
				id: roomId3,
				mediaService: new MediaService(),
				name: roomName3,
				parent: room2
			});

		});

		it('parentClosed - should return false on non-closed parent', () => {
			expect(room3.parentClosed).toBe(false);
		});

		it('parentClosed - should return true when parent is closed', () => {
			room2.close();
			expect(room3.parentClosed).toBe(true);
		});

		it('addRoom() - should have one room', () => {
			expect(room1.rooms.length).toBe(0);
			room1.addRoom(room2);
			expect(room1.rooms.length).toBe(1);
		});

		it('close() - Parent Should remove child room when it calls close()', () => {
			room1.addRoom(room2);
			room2.close();

			expect(spyRemoveRoom).toHaveBeenCalled();
		});
	});
});<|MERGE_RESOLUTION|>--- conflicted
+++ resolved
@@ -15,7 +15,6 @@
 	let spyRemovePendingPeer: jest.SpyInstance;
 	let spyAddLobbyPeer: jest.SpyInstance;
 	let spyRemoveLobbyPeer: jest.SpyInstance;
-	let spyAddRoom: jest.SpyInstance;
 	let spyRemoveRoom: jest.SpyInstance;
 	const roomId1 = 'testRoom1';
 	const roomId2 = 'testRoom2';
@@ -39,7 +38,6 @@
 		spyRemovePendingPeer = jest.spyOn(room1.pendingPeers, 'remove');
 		spyAddLobbyPeer = jest.spyOn(room1.lobbyPeers, 'add');
 		spyRemoveLobbyPeer = jest.spyOn(room1.lobbyPeers, 'remove');
-		spyAddRoom = jest.spyOn(room1.rooms, 'add');
 
 		spyRemoveRoom = jest.spyOn(room1.rooms, 'remove');
 	});
@@ -83,10 +81,6 @@
 			spyAdd = jest.spyOn(room1.routers, 'add');
 		});
 
-<<<<<<< HEAD
-		// eslint-disable-next-line @typescript-eslint/no-explicit-any
-		const spyAllowPeer = jest.spyOn(Room.prototype as any, 'allowPeer');
-=======
 		it('close() - should close router', () => {
 			room1.addRouter(router);
 			room1.close();
@@ -105,7 +99,6 @@
 			room1['pushRouter'](router);
 			expect(spyAdd.mock.calls.length).toBe(1);
 		});
->>>>>>> 8beb65ff
 
 	});
 
@@ -149,6 +142,7 @@
 		});
 
 		it('addPeer()', () => {
+			// eslint-disable-next-line @typescript-eslint/no-explicit-any
 			const spyAllowPeer = jest.spyOn(Room.prototype as any, 'allowPeer');
 
 			room1.addPeer(peer1);
@@ -159,6 +153,7 @@
 		it('addPeer() - room locked', () => {
 			room1.locked = true;
 
+			// eslint-disable-next-line @typescript-eslint/no-explicit-any
 			const spyParkPeer = jest.spyOn(Room.prototype as any, 'parkPeer');
 
 			room1.addPeer(peer1);
@@ -168,6 +163,7 @@
 		it('addPeer() - room locked, promote peer to admin', () => {
 			room1.locked = true;
 
+			// eslint-disable-next-line @typescript-eslint/no-explicit-any
 			const spyPromotePeer = jest.spyOn(Room.prototype as any, 'promotePeer');
 
 			room1.addPeer(peer1);
@@ -203,17 +199,10 @@
 			expect(spyNotify).toHaveBeenCalled();
 		});
 
-<<<<<<< HEAD
-		const lobbyPeerMiddleware = room['lobbyPeerMiddleware'];
-		// eslint-disable-next-line @typescript-eslint/no-explicit-any
-		const spyAllowPeer = jest.spyOn(Room.prototype as any, 'allowPeer');
-		const spyPipelineRemove = jest.spyOn(peer.pipeline, 'remove');
-=======
 		it('parkPeer()', () => {
 			const lobbyPeerMiddleware = room1['lobbyPeerMiddleware'];
 			const spyPipeline = jest.spyOn(peer1.pipeline, 'use');
 			const spyNotify = jest.spyOn(peer1, 'notify');
->>>>>>> 8beb65ff
 
 			room1['parkPeer'](peer1);
 			expect(spyAddLobbyPeer).toHaveBeenCalledWith(peer1);
@@ -265,6 +254,7 @@
 
 		it('promotePeer()', () => {
 			const lobbyPeerMiddleware = room1['lobbyPeerMiddleware'];
+			// eslint-disable-next-line @typescript-eslint/no-explicit-any
 			const spyAllowPeer = jest.spyOn(Room.prototype as any, 'allowPeer');
 			const spyPipelineRemove = jest.spyOn(peer1.pipeline, 'remove');
 
@@ -371,11 +361,6 @@
 		});
 
 		it('getPeers() - joined peers', () => {
-			const peer2 = new Peer({
-				id: 'test2',
-				roomId: roomId1,
-			});
-
 			room1.joinPeer(peer1);
 			room1.joinPeer(peer2);
 			expect(room1.getPeers()).toEqual([ peer1, peer2 ]);
